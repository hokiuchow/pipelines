--- conflicted
+++ resolved
@@ -39,13 +39,8 @@
    "metadata": {},
    "outputs": [],
    "source": [
-<<<<<<< HEAD
-    "# Install Pipeline SDK\n",
-    "!pip3 install https://storage.googleapis.com/ml-pipeline/release/$KFP_VERSION/kfp.tar.gz --upgrade"
-=======
-    "#Install the SDK\n",
-    "!pip3 install https://storage.googleapis.com/ml-pipeline/release/0.1.3-rc.2/kfp.tar.gz --upgrade\n"
->>>>>>> f3789fba
+    "# Install the SDK\n",
+    "!pip3 install https://storage.googleapis.com/ml-pipeline/release/$KFP_VERSION/kfp.tar.gz --upgrade\n"
    ]
   },
   {
